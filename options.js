--- conflicted
+++ resolved
@@ -197,13 +197,22 @@
   // Set up clickable code handlers
   setupClickableCodeHandlers();
 
-<<<<<<< HEAD
   // Set up export button handler
   exportBtn.addEventListener('click', exportConfig);
 
   // Set up import button handler
   importBtn.addEventListener('click', () => importFile.click());
   importFile.addEventListener('change', importConfig);
+
+  // Detect OS and display appropriate shortcut key
+  const shortcutKeySpan = document.getElementById('shortcut-key');
+  if (shortcutKeySpan) {
+    if (navigator.platform.toUpperCase().indexOf('MAC') >= 0) {
+      shortcutKeySpan.textContent = 'Cmd';
+    } else {
+      shortcutKeySpan.textContent = 'Ctrl';
+    }
+  }
 });
 
 /**
@@ -304,16 +313,4 @@
   };
 
   reader.readAsText(file);
-}
-=======
-  // Detect OS and display appropriate shortcut key
-  const shortcutKeySpan = document.getElementById('shortcut-key');
-  if (shortcutKeySpan) {
-    if (navigator.platform.toUpperCase().indexOf('MAC') >= 0) {
-      shortcutKeySpan.textContent = 'Cmd';
-    } else {
-      shortcutKeySpan.textContent = 'Ctrl';
-    }
-  }
-});
->>>>>>> 1fa8b8fd
+}